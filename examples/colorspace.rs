//! An example demonstrating sRGB color spaces.
//!
//! sRGB is one of those things that's a bit subtle, a bit obscure,
//! and easy to get wrong, but worth knowing because it crops up
//! from time to time and makes things mysteriously "look wrong" in
//! some cases.  It also is sort of overloaded to do two things at
//! once.  The first is what you will find [Wikipedia talking about](https://en.wikipedia.org/wiki/Srgb),
//! which is "how do you prove that 'green' on my monitor is the same
//! as 'green' on your monitor?".  That part we can safely ignore,
//! since it's a job for your monitor manufacturer.
//!
//! The other part is [gamma
//! correction](https://en.wikipedia.org/wiki/Gamma_correction) which
//! deals with the fact that the response of the human visual system
//! is non-linear, or in non-science talk, if you make a pixel twice
//! as bright, it doesn't *look* twice as bright.  To make something
//! *look* twice as bright, you have to make it about 2^2.2 times
//! brighter.  The exact math for how to fiddle the numbers to make
//! things Look Nice is defined as part of the sRGB standard, so often
//! a color scheme that complies with this gamma correction process is
//! just called "sRGB".
//!
//! In a perfect world, we don't ever have to worry about this.
//! Images are generally all stored in the sRGB color space (or
//! something similar to it), monitors all display in the sRGB color
//! space, and our graphics drivers know how to do whatever is
//! necessary to make the two line up.  The problem comes because we
//! are programmers, and have to be able to poke things instead of
//! just using pre-loaded assets.  So the question is: if you do
//! `Color::new(0.5, 0.0, 0.0, 1.0)` and `Color::new(1.0, 0.0, 0.0, 1.0)`,
//! will the second color LOOK twice as bright as the first one?
//!
//! So we have to know what color space we are talking about when we
//! say `Color`!  Are we talking about linear, "real" color where your
//! pixel puts out twice as many photons for the second color as the
//! first?  Or are we talking about sRGB color, where the pixel
//! actually LOOKS twice as bright?  And if we want to, say, write a
//! shader that does math to these colors, AND to colors that come
//! from images that use the sRGB color space, how do we make sure
//! everything matches?  To make it even worse, the sRGB conversion
//! done by graphics drivers is toggle-able, and can be set on a
//! per-render-target or per-texture basis, so it's possible for
//! things to get REAL mixed up in subtle ways.
//!
//! The Right Answer, as far as I know, is this: All colors that a
//! human specifies or touches are sRGB-encoded, so a number that is
//! twice as big then .  We do our color math in shaders, and (if we
//! set our render target to be an sRGB texture, which ggez always
//! does) the graphics driver will turn the linear colors we specify
//! into sRGB colors.  So if we do `vec4 x = vec4(0.25, 0.0, 0.0, 1.0);`,
//! assigning one pixel `x` and another `x * 2` will make the
//! second one *look* twice as bright as the first.
//!
//! BUT, this process also has to be done on INPUT as well; if we pass
//! the shader a value taken from an image file, that image file is in
//! sRGB color.  The graphics driver must THEN convert the sRGB color into
//! a linear color when passing it to the shader, so that if we get the
//! color and call it `x`, assigning one output pixel `x` and another
//! `x * 2` again makes the second one LOOK twice as bright as the first.
//! Then it converts the value back on the way out.
//!
//! ggez should handle all of this for you.  `graphics::Color` is
//! explicitly a sRGB-corrected color, all textures including the
//! final render target are sRGB-enabled, and when you provide
//! a linear color to something like `graphics::Mesh` it turns it
//! into sRGB for you to match everything else.  The purpose of this
//! example is to show that this actually *works* correctly!

use ggez::event;
<<<<<<< HEAD
use ggez::graphics::{self, Color, DrawParam};
use ggez::nalgebra as na;
=======
use ggez::graphics::{self, DrawParam};
>>>>>>> 668be1d1
use ggez::{Context, GameResult};
use glam::*;

/// This is a nice aqua test color that will look a lot brighter
/// than it should if we mess something up.
/// See https://github.com/ggez/ggez/issues/209 for examples.
const AQUA: graphics::Color = graphics::Color::new(0.0078, 0.7647, 0.6039, 1.0);

struct MainState {
    demo_mesh: graphics::Mesh,
    square_mesh: graphics::Mesh,
    demo_image: graphics::Image,
    demo_text: graphics::Text,
    demo_spritebatch: graphics::spritebatch::SpriteBatch,
}

impl MainState {
    fn new(ctx: &mut Context) -> GameResult<MainState> {
        let demo_mesh = graphics::Mesh::new_circle(
            ctx,
            graphics::DrawMode::fill(),
            Vec2::new(0.0, 0.0),
            100.0,
            2.0,
            AQUA,
        )?;
        let square_mesh = graphics::Mesh::new_rectangle(
            ctx,
            graphics::DrawMode::fill(),
            graphics::Rect::new(0.0, 0.0, 400.0, 400.0),
            Color::WHITE,
        )?;
        let demo_image = graphics::Image::solid(ctx, 200, AQUA)?;
        let demo_text = graphics::Text::new(graphics::TextFragment {
            text: "-".to_string(),
            color: Some(AQUA),
            font: Some(graphics::Font::default()),
            scale: Some(graphics::PxScale::from(300.0)),
        });
        let demo_spritebatch = graphics::spritebatch::SpriteBatch::new(demo_image.clone());

        let s = MainState {
            demo_mesh,
            square_mesh,
            demo_image,
            demo_text,
            demo_spritebatch,
        };
        Ok(s)
    }
}

impl event::EventHandler for MainState {
    fn update(&mut self, _ctx: &mut Context) -> GameResult {
        Ok(())
    }

    fn draw(&mut self, ctx: &mut Context) -> GameResult {
        graphics::clear(ctx, AQUA);

        // Draw a white square so we can see things
        graphics::draw(
            ctx,
            &self.square_mesh,
            DrawParam::default().dest(Vec2::new(200.0, 100.0)),
        )?;

        // Draw things partially over the white square so we can see
        // where they are; they SHOULD be the same color as the
        // background.

        // mesh
        graphics::draw(
            ctx,
            &self.demo_mesh,
            DrawParam::default().dest(Vec2::new(150.0, 200.0)),
        )?;

        // image
        graphics::draw(
            ctx,
            &self.demo_image,
            DrawParam::default().dest(Vec2::new(450.0, 200.0)),
        )?;

        // text
        graphics::draw(
            ctx,
            &self.demo_text,
            DrawParam::default().dest(Vec2::new(150.0, 135.0)),
        )?;

        // spritebatch
        self.demo_spritebatch.add(
            DrawParam::default()
                .dest(Vec2::new(250.0, 350.0))
                .scale(Vec2::new(0.25, 0.25)),
        );
        self.demo_spritebatch.add(
            DrawParam::default()
                .dest(Vec2::new(250.0, 425.0))
                .scale(Vec2::new(0.1, 0.1)),
        );
        graphics::draw(
            ctx,
            &self.demo_spritebatch,
            DrawParam::default().dest(Vec2::new(0.0, 0.0)),
        )?;
        self.demo_spritebatch.clear();

        graphics::present(ctx)?;
        Ok(())
    }
}

pub fn main() -> GameResult {
    use std::env;
    use std::path;
    let resource_dir = if let Ok(manifest_dir) = env::var("CARGO_MANIFEST_DIR") {
        let mut path = path::PathBuf::from(manifest_dir);
        path.push("resources");
        path
    } else {
        path::PathBuf::from("./resources")
    };

    let cb = ggez::ContextBuilder::new("colorspace", "ggez").add_resource_path(resource_dir);
    let (mut ctx, event_loop) = cb.build()?;

    let state = MainState::new(&mut ctx)?;
    event::run(ctx, event_loop, state)
}<|MERGE_RESOLUTION|>--- conflicted
+++ resolved
@@ -67,12 +67,7 @@
 //! example is to show that this actually *works* correctly!
 
 use ggez::event;
-<<<<<<< HEAD
 use ggez::graphics::{self, Color, DrawParam};
-use ggez::nalgebra as na;
-=======
-use ggez::graphics::{self, DrawParam};
->>>>>>> 668be1d1
 use ggez::{Context, GameResult};
 use glam::*;
 
