//! This example demonstrates how to use `Text` to draw TrueType font texts efficiently.

use ggez;
use glam;
use oorandom;

use ggez::conf::{WindowMode, WindowSetup};
use ggez::event;
use ggez::graphics::{self, Align, Color, DrawParam, Font, PxScale, Text, TextFragment};
use ggez::timer;
use ggez::{Context, ContextBuilder, GameResult};
use glam::Vec2;
use std::collections::BTreeMap;
use std::env;
use std::f32;
use std::path;

/// Creates a random RGB color.
fn random_color(rng: &mut oorandom::Rand32) -> Color {
    Color::new(rng.rand_float(), rng.rand_float(), rng.rand_float(), 1.0)
}

struct App {
    // Doesn't have to be a `BTreeMap`; it's handy if you care about specific elements,
    // want to retrieve them by trivial handles, and have to preserve ordering.
    texts: BTreeMap<&'static str, Text>,
    rng: oorandom::Rand32,
}

impl App {
    fn new(ctx: &mut Context) -> GameResult<App> {
        let mut texts = BTreeMap::new();

        // We just use a fixed RNG seed for simplicity.
        let mut rng = oorandom::Rand32::new(314159);

        // This is the simplest way to create a drawable text;
        // the color, font, and scale will be default: white, LiberationMono-Regular, 16px unform.
        // Note that you don't even have to load a font: LiberationMono-Regular is baked into `ggez` itself.
        let text = Text::new("Hello, World!");
        // Store the text in `App`s map, for drawing in main loop.
        texts.insert("0_hello", text);

        // This is what actually happens in `Text::new()`: the `&str` gets
        // automatically converted into a `TextFragment`.
        let mut text = Text::new(TextFragment {
            // `TextFragment` stores a string, and optional parameters which will override those
            // of `Text` itself. This allows inlining differently formatted lines, words,
            // or even individual letters, into the same block of text.
            text: "Small red fragment".to_string(),
            color: Some(Color::new(1.0, 0.0, 0.0, 1.0)),
            // `Font` is a handle to a loaded TTF, stored inside the `Context`.
            // `Font::default()` always exists and maps to LiberationMono-Regular.
            font: Some(graphics::Font::default()),
            scale: Some(PxScale::from(10.0)),
            // This doesn't do anything at this point; can be used to omit fields in declarations.
            ..Default::default()
        });

        // More fragments can be appended at any time.
        text.add(" default fragment, should be long enough to showcase everything")
            // `add()` can be chained, along with most `Text` methods.
            .add(TextFragment::new(" magenta fragment").color(Color::new(1.0, 0.0, 1.0, 1.0)))
            .add(" another default fragment, to really drive the point home");

        // This loads a new TrueType font into the context and
        // returns a `Font` referring to it.
        let fancy_font = Font::new(ctx, "/Tangerine_Regular.ttf")?;

        // `Font` is really only an integer handle, and can be copied around.
        text.add(
            TextFragment::new(" fancy fragment")
                .font(fancy_font)
                .scale(PxScale::from(25.0)),
        )
        .add(" and a default one, for symmetry");
        // Store a copy of the built text, retain original for further modifications.
        texts.insert("1_demo_text_1", text.clone());

        // Text can be wrapped by setting it's bounds, in screen coordinates;
        // vertical bound will cut off the extra off the bottom.
        // Alignment within the bounds can be set by `Align` enum.
        text.set_bounds(Vec2::new(400.0, f32::INFINITY), Align::Left);
        texts.insert("1_demo_text_2", text.clone());

        text.set_bounds(Vec2::new(500.0, f32::INFINITY), Align::Right);
        texts.insert("1_demo_text_3", text.clone());

        // This can be used to set the font and scale unformatted fragments will use.
        // Color is specified when drawing (or queueing), via `DrawParam`.
        // Side note: TrueType fonts aren't very consistent between themselves in terms
        // of apparent scale - this font with default scale will appear too small.
        text.set_font(fancy_font.clone(), PxScale::from(16.0))
            .set_bounds(Vec2::new(300.0, f32::INFINITY), Align::Center);
        texts.insert("1_demo_text_4", text);

        // These methods can be combined to easily create a variety of simple effects.
        let chroma_string = "Not quite a rainbow.";
        // `default()` exists pretty much specifically for this usecase.
        let mut chroma_text = Text::default();
        for ch in chroma_string.chars() {
            chroma_text.add(TextFragment::new(ch).color(random_color(&mut rng)));
        }
        texts.insert("2_rainbow", chroma_text);

        let wonky_string = "So, so wonky.";
        let mut wonky_text = Text::default();
        for ch in wonky_string.chars() {
            wonky_text
                .add(TextFragment::new(ch).scale(PxScale::from(10.0 + 24.0 * rng.rand_float())));
        }
        texts.insert("3_wonky", wonky_text);

        Ok(App { texts, rng })
    }
}

impl event::EventHandler for App {
    fn update(&mut self, ctx: &mut Context) -> GameResult {
        const DESIRED_FPS: u32 = 60;
        while timer::check_update_time(ctx, DESIRED_FPS) {}
        Ok(())
    }

    fn draw(&mut self, ctx: &mut Context) -> GameResult {
        graphics::clear(ctx, [0.1, 0.2, 0.3, 1.0].into());

        // `Text` can be used in "immediate mode", but it's slightly less efficient
        // in most cases, and horrifically less efficient in a few select ones
        // (using `.width()` or `.height()`, for example).
        let fps = timer::fps(ctx);
        let fps_display = Text::new(format!("FPS: {}", fps));
        // When drawing through these calls, `DrawParam` will work as they are documented.
<<<<<<< HEAD
        graphics::draw(ctx, &fps_display, (Point2::new(200.0, 0.0), Color::WHITE))?;
=======
        graphics::draw(ctx, &fps_display, (Vec2::new(200.0, 0.0), graphics::WHITE))?;
>>>>>>> 668be1d1

        let mut height = 0.0;
        for (_key, text) in &self.texts {
            // Calling `.queue()` for all bits of text that can share a `DrawParam`,
            // followed with `::draw_queued()` with said params, is the intended way.
            graphics::queue_text(ctx, text, Vec2::new(20.0, 20.0 + height), None);
            //height += 20.0 + text.height(ctx) as f32;
            height += 20.0 + text.height(ctx) as f32;
        }
        // When drawing via `draw_queued()`, `.offset` in `DrawParam` will be
        // in screen coordinates, and `.color` will be ignored.
        graphics::draw_queued_text(
            ctx,
            DrawParam::default(),
            None,
            graphics::FilterMode::Linear,
        )?;

        // Individual fragments within the `Text` can be replaced;
        // this can be used for inlining animated sentences, words, etc.
        if let Some(text) = self.texts.get_mut("1_demo_text_3") {
            // `.fragments_mut()` returns a mutable slice of contained fragments.
            // Fragments are indexed in order of their addition, starting at 0 (of course).
            text.fragments_mut()[3].color = Some(random_color(&mut self.rng));
        }

        // Another animation example. Note, this is very inefficient as-is.
        let wobble_string = "WOBBLE";
        let mut wobble = Text::default();
        for ch in wobble_string.chars() {
            wobble.add(
                TextFragment::new(ch).scale(PxScale::from(10.0 + 6.0 * self.rng.rand_float())),
            );
        }
        let wobble_width = wobble.width(ctx);
        let wobble_height = wobble.height(ctx);
        graphics::queue_text(
            ctx,
            &wobble,
            Vec2::new(0.0, 0.0),
            Some(Color::new(0.0, 1.0, 1.0, 1.0)),
        );
        let t = Text::new(format!(
            "width: {}\nheight: {}",
            wobble_width, wobble_height
        ));
        graphics::queue_text(ctx, &t, Vec2::new(0.0, 20.0), None);
        graphics::draw_queued_text(
            ctx,
            DrawParam::new()
                .dest(Vec2::new(500.0, 300.0))
                .rotation(-0.5),
            None,
            graphics::FilterMode::Linear,
        )?;

        graphics::present(ctx)?;
        timer::yield_now();
        Ok(())
    }

    fn resize_event(&mut self, ctx: &mut Context, width: f32, height: f32) {
        graphics::set_screen_coordinates(ctx, graphics::Rect::new(0.0, 0.0, width, height))
            .unwrap();
    }
}

pub fn main() -> GameResult {
    if cfg!(debug_assertions) && env::var("yes_i_really_want_debug_mode").is_err() {
        eprintln!(
            "Note: Release mode will improve performance greatly.\n    \
             e.g. use `cargo run --example text --release`"
        );
    }
    let resource_dir = if let Ok(manifest_dir) = env::var("CARGO_MANIFEST_DIR") {
        let mut path = path::PathBuf::from(manifest_dir);
        path.push("resources");
        path
    } else {
        path::PathBuf::from("./resources")
    };

    let (mut ctx, events_loop) = ContextBuilder::new("text_cached", "ggez")
        .window_setup(WindowSetup::default().title("Cached text example!"))
        .window_mode(
            WindowMode::default()
                .dimensions(640.0, 480.0)
                .resizable(true),
        )
        .add_resource_path(resource_dir)
        .build()?;

    let state = App::new(&mut ctx)?;
    event::run(ctx, events_loop, state)
}<|MERGE_RESOLUTION|>--- conflicted
+++ resolved
@@ -131,11 +131,7 @@
         let fps = timer::fps(ctx);
         let fps_display = Text::new(format!("FPS: {}", fps));
         // When drawing through these calls, `DrawParam` will work as they are documented.
-<<<<<<< HEAD
-        graphics::draw(ctx, &fps_display, (Point2::new(200.0, 0.0), Color::WHITE))?;
-=======
-        graphics::draw(ctx, &fps_display, (Vec2::new(200.0, 0.0), graphics::WHITE))?;
->>>>>>> 668be1d1
+        graphics::draw(ctx, &fps_display, (Vec2::new(200.0, 0.0), Color::WHITE))?;
 
         let mut height = 0.0;
         for (_key, text) in &self.texts {
